--- conflicted
+++ resolved
@@ -72,10 +72,7 @@
     for field in required:
         if not data.get(field):
             raise HTTPException(status_code=400, detail=f"{field} is required")
-<<<<<<< HEAD
-
-    # Combine date and startTime into scheduled_time
-=======
+
     # Prevent duplicate scheduling for same candidate & job
     existing = db.interviews.find_one({
         "candidate_id": data["candidate_id"],
@@ -91,7 +88,7 @@
             }
         )
     # Combine date and startTime into scheduled_time (ISO format)
->>>>>>> cd4206ee
+
     from datetime import datetime
     try:
         scheduled_time = datetime.strptime(
